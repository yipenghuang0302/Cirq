--- conflicted
+++ resolved
@@ -266,19 +266,10 @@
             return f'(cirq.ISWAP**{e})'
         return f'cirq.ISwapPowGate(exponent={e}, global_shift={self._global_shift!r})'
 
-<<<<<<< HEAD
-    # def _quil_(self, qubits: Tuple['cirq.Qid', ...],
-    #            formatter: 'cirq.QuilFormatter') -> str:
+    # def _quil_(self, qubits: Tuple['cirq.Qid', ...], formatter: 'cirq.QuilFormatter') -> str:
     #     if self._exponent == 1:
     #         return formatter.format('ISWAP {0} {1}\n', qubits[0], qubits[1])
-    #     return formatter.format('XY({0}) {1} {2}\n', self._exponent * np.pi,
-    #                             qubits[0], qubits[1])
-=======
-    def _quil_(self, qubits: Tuple['cirq.Qid', ...], formatter: 'cirq.QuilFormatter') -> str:
-        if self._exponent == 1:
-            return formatter.format('ISWAP {0} {1}\n', qubits[0], qubits[1])
-        return formatter.format('XY({0}) {1} {2}\n', self._exponent * np.pi, qubits[0], qubits[1])
->>>>>>> 0276ea0c
+    #     return formatter.format('XY({0}) {1} {2}\n', self._exponent * np.pi, qubits[0], qubits[1])
 
 
 def riswap(rads: value.TParamVal) -> ISwapPowGate:
