# Copyright 2018 The Cirq Developers
#
# Licensed under the Apache License, Version 2.0 (the "License");
# you may not use this file except in compliance with the License.
# You may obtain a copy of the License at
#
#     https://www.apache.org/licenses/LICENSE-2.0
#
# Unless required by applicable law or agreed to in writing, software
# distributed under the License is distributed on an "AS IS" BASIS,
# WITHOUT WARRANTIES OR CONDITIONS OF ANY KIND, either express or implied.
# See the License for the specific language governing permissions and
# limitations under the License.

"""Base simulation classes and generic simulators."""

from cirq.sim.act_on_state_vector_args import (
    ActOnStateVectorArgs,)

from cirq.sim.density_matrix_utils import (
    measure_density_matrix,
    sample_density_matrix,
    to_valid_density_matrix,
    von_neumann_entropy,
)

from cirq.sim.density_matrix_simulator import (
    DensityMatrixSimulator,
    DensityMatrixSimulatorState,
    DensityMatrixStepResult,
    DensityMatrixTrialResult,
)

from cirq.sim.mux import (
    CIRCUIT_LIKE,
    final_density_matrix,
    final_state_vector,
    final_wavefunction,
    sample,
    sample_sweep,
)

from cirq.sim.simulator import (
    SimulatesAmplitudes,
    SimulatesFinalState,
    SimulatesIntermediateState,
    SimulatesSamples,
    SimulationTrialResult,
    StepResult,
)

from cirq.sim.sparse_simulator import (
    Simulator,
    SparseSimulatorStep,
)

<<<<<<< HEAD
from cirq.sim.kc_simulator import (
    KnowledgeCompilationSimulator,
)

from cirq.sim.wave_function_simulator import (
=======
from cirq.sim.state_vector_simulator import (
    SimulatesIntermediateStateVector,
>>>>>>> 804c8e56
    SimulatesIntermediateWaveFunction,
    StateVectorSimulatorState,
    StateVectorStepResult,
    StateVectorTrialResult,
    WaveFunctionSimulatorState,
    WaveFunctionStepResult,
    WaveFunctionTrialResult,
)

from cirq.sim.state_vector import (
    bloch_vector_from_state_vector,
    density_matrix_from_state_vector,
    dirac_notation,
    measure_state_vector,
    sample_state_vector,
    STATE_VECTOR_LIKE,
    StateVectorMixin,
    to_valid_state_vector,
    validate_normalized_state,
)

from cirq.sim.clifford import (
    StabilizerStateChForm,
    CliffordSimulator,
    CliffordState,
    CliffordTableau,
    CliffordTrialResult,
    CliffordSimulatorStepResult,
)

# Deprecated
# pylint: disable=wrong-import-order
import sys as _sys
from cirq._compat import wrap_module as _wrap_module
deprecated_constants = {
    'STATE_VECTOR_LIKE': ('v0.9', 'Use cirq.STATE_VECTOR_LIKE, instead'),
}
_sys.modules[__name__] = _wrap_module(_sys.modules[__name__],
                                      deprecated_constants)<|MERGE_RESOLUTION|>--- conflicted
+++ resolved
@@ -54,16 +54,12 @@
     SparseSimulatorStep,
 )
 
-<<<<<<< HEAD
 from cirq.sim.kc_simulator import (
     KnowledgeCompilationSimulator,
 )
 
-from cirq.sim.wave_function_simulator import (
-=======
 from cirq.sim.state_vector_simulator import (
     SimulatesIntermediateStateVector,
->>>>>>> 804c8e56
     SimulatesIntermediateWaveFunction,
     StateVectorSimulatorState,
     StateVectorStepResult,
