--- conflicted
+++ resolved
@@ -145,9 +145,7 @@
         return self.rename_defgates(''.join(output))
 
     def _write_quil(self, output_func: Callable[[str], None]) -> None:
-<<<<<<< HEAD
         # output_func('# Created using Cirq.\n\n')
-        output_func('{}\n'.format(len(self.qubits)))
         # if len(self.measurements) > 0:
         #     measurements_declared: Set[str] = set()
         #     for m in self.measurements:
@@ -155,23 +153,10 @@
         #         if key in measurements_declared:
         #             continue
         #         measurements_declared.add(key)
-        #         output_func('DECLARE {} BIT[{}]\n'.format(
-        #             self.measurement_id_map[key], len(m.qubits)))
+        #         output_func(
+        #             'DECLARE {} BIT[{}]\n'.format(self.measurement_id_map[key], len(m.qubits))
+        #         )
         #     output_func('\n')
-=======
-        output_func('# Created using Cirq.\n\n')
-        if len(self.measurements) > 0:
-            measurements_declared: Set[str] = set()
-            for m in self.measurements:
-                key = protocols.measurement_key(m)
-                if key in measurements_declared:
-                    continue
-                measurements_declared.add(key)
-                output_func(
-                    'DECLARE {} BIT[{}]\n'.format(self.measurement_id_map[key], len(m.qubits))
-                )
-            output_func('\n')
->>>>>>> 0276ea0c
 
         def keep(op: 'cirq.Operation') -> bool:
             return protocols.quil(op, formatter=self.formatter) is not None
